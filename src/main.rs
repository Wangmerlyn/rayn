--- conflicted
+++ resolved
@@ -30,13 +30,8 @@
 
 use std::time::Instant;
 
-<<<<<<< HEAD
 const RES: (usize, usize) = (1280, 720);
-const SAMPLES: usize = 32;
-=======
-const RES: (usize, usize) = (1920, 1080);
 const SAMPLES: usize = 64;
->>>>>>> c96d86cd
 
 fn setup() -> (CameraHandle, World<Rgb>) {
     let white_emissive = Emissive::new(
